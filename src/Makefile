--- conflicted
+++ resolved
@@ -10,15 +10,9 @@
 #CC=g++
 DEFS=
 WARNINGS= -Wall -Wextra -pedantic -pedantic-errors
-<<<<<<< HEAD
-DBG=#-g
-CFLAGS= $(WARNINGS) -std=c++11 -O3 $(DBG) $(CF)
-LINKFLAGS=
-=======
 DBG=-g
 CFLAGS= $(WARNINGS) -std=c++11 $(DBG) -Ofast $(CF)
 LINKFLAGS=$(DBG) #$(CFLAGS)
->>>>>>> d721898d
 
 TARGET=$(BIN)/epamk
 
@@ -29,15 +23,10 @@
 
 callgrind: CFLAGS= $(WARNINGS) -std=c++11 -O2
 profile: CFLAGS= $(WARNINGS) -std=c++11 -O2
-<<<<<<< HEAD
 # omp: CC=g++
 omp: DBG=
 omp: LIBS+= -liomp5
 omp: CFLAGS+=-fopenmp=libomp
-=======
-gprof: LINKFLAGS+= --static -pg
-gprof: CFLAGS+= -pg
->>>>>>> d721898d
 
 all:  $(TARGET)
 
@@ -61,12 +50,6 @@
 	mkdir -p $(OUTDIR)
 	$(TARGET) $(TESTINPUT) -b 10
 
-gprof: $(TARGET)
-	mkdir -p $(LOGDIR)
-	mkdir -p $(OUTDIR)
-	$(TARGET) $(TESTINPUT)
-	gprof $(OUTDIR)/gmon.out
-
 
 gdb: $(TARGET)
 	mkdir -p $(OUTDIR)
