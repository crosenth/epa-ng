#pragma once

#include <vector>

#include "Sequence.hpp"
#include "Placement.hpp"

class PQuery {
public:
  typedef Placement                                       value_type;
  typedef typename std::vector<value_type>::iterator        iterator;
  typedef typename std::vector<value_type>::const_iterator  const_iterator;

  PQuery() : sequence_() {};
  PQuery (const Sequence & s, const unsigned int size)
    : placements_(size), sequence_(s) {};
  ~PQuery() = default;

  // needs to be in the header
  template<typename ...Args> void emplace_back(Args && ...args)
  {
    placements_.emplace_back(std::forward<Args>(args)...);
  }

  // member access
  Placement& back() {return placements_.back();};
  const Sequence& sequence() const {return sequence_;};
  unsigned int size() const {return placements_.size();};
  void erase(iterator begin, iterator end) {placements_.erase(begin, end);};

  // Iterator Compatibility
  iterator begin() {return placements_.begin();};
  iterator end() {return placements_.end();};
  const_iterator begin() const {return placements_.cbegin();};
  const_iterator end() const {return placements_.cend();};
  const_iterator cbegin() {return placements_.cbegin();};
  const_iterator cend() {return placements_.cend();};

  // Operator overloads
  Placement& operator[] (const unsigned int index)
  {
    return placements_[index];
  }
private:
  std::vector<Placement> placements_;
<<<<<<< HEAD
  const Sequence sequence_;
=======
  const Sequence sequence_;// TODO really only needs the header, not the sequence
>>>>>>> d721898d
};<|MERGE_RESOLUTION|>--- conflicted
+++ resolved
@@ -43,9 +43,5 @@
   }
 private:
   std::vector<Placement> placements_;
-<<<<<<< HEAD
-  const Sequence sequence_;
-=======
   const Sequence sequence_;// TODO really only needs the header, not the sequence
->>>>>>> d721898d
 };