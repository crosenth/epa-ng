#pragma once

#include <vector>
#include <unordered_map>
#include "constants.hpp"

// map for determining model symmetries
const std::unordered_map<std::string, std::vector<int>> MODEL_MAP(
  {
    {"JC69", {0,0,0,0,0,0}},
    {"K80", {0,1,0,0,1,0}},
    {"GTR", {0,1,2,3,4,5}}
  }
);

/* Encapsulates the evolutionary model parameters
  TODO possible basepoint of model class hierarchy */
class Model {
public:
  Model() = default;
  Model(std::string model_id);
  // Model(std::vector<double> base_frequencies, std::vector<double>
  // substitution_rates,
  //   double alpha, std::vector<int> symmetries = {0,0,0,0,0,0});
  ~Model() = default;

  // getters
<<<<<<< HEAD
  const std::vector<double>& base_frequencies() const {return base_frequencies_;};
  std::vector<int>& symmetries()  {return subs_symmetries_;};
  const std::vector<double>& substitution_rates() const {return substitution_rates_;};
  double alpha() const {return alpha_;};

  // setters
  void base_frequencies(double* source, unsigned int length);
  void substitution_rates(double* source, unsigned int length);
  void alpha(double a) {alpha_ = a;};
=======
  inline const std::vector<double> &base_frequencies() const {
    return base_frequencies_;
  };
  inline std::vector<int> &symmetries() { return subs_symmetries_; };
  inline const std::vector<double> &substitution_rates() const {
    return substitution_rates_;
  };
  inline double alpha() const { return alpha_; };

  // setters
  void base_frequencies(double *source, unsigned int length);
  void substitution_rates(double *source, unsigned int length);
  inline void alpha(double a) { alpha_ = a; };
>>>>>>> d721898d

private:
  double alpha_;
  std::vector<double> base_frequencies_;
  std::vector<double> substitution_rates_;
  /* six integer code defining the symmetries in the subsitution matrix
    examples:
    JC/F81:   000000
    HKY/K80:  010010
    */
  std::vector<int> subs_symmetries_;
<<<<<<< HEAD
};
=======

  // map for determining model symmetries
  typedef std::unordered_map<std::string, std::vector<int>> model_map_t;
  static model_map_t model_map_;
};

#endif
>>>>>>> d721898d
<|MERGE_RESOLUTION|>--- conflicted
+++ resolved
@@ -25,7 +25,6 @@
   ~Model() = default;
 
   // getters
-<<<<<<< HEAD
   const std::vector<double>& base_frequencies() const {return base_frequencies_;};
   std::vector<int>& symmetries()  {return subs_symmetries_;};
   const std::vector<double>& substitution_rates() const {return substitution_rates_;};
@@ -35,21 +34,6 @@
   void base_frequencies(double* source, unsigned int length);
   void substitution_rates(double* source, unsigned int length);
   void alpha(double a) {alpha_ = a;};
-=======
-  inline const std::vector<double> &base_frequencies() const {
-    return base_frequencies_;
-  };
-  inline std::vector<int> &symmetries() { return subs_symmetries_; };
-  inline const std::vector<double> &substitution_rates() const {
-    return substitution_rates_;
-  };
-  inline double alpha() const { return alpha_; };
-
-  // setters
-  void base_frequencies(double *source, unsigned int length);
-  void substitution_rates(double *source, unsigned int length);
-  inline void alpha(double a) { alpha_ = a; };
->>>>>>> d721898d
 
 private:
   double alpha_;
@@ -61,14 +45,4 @@
     HKY/K80:  010010
     */
   std::vector<int> subs_symmetries_;
-<<<<<<< HEAD
-};
-=======
-
-  // map for determining model symmetries
-  typedef std::unordered_map<std::string, std::vector<int>> model_map_t;
-  static model_map_t model_map_;
-};
-
-#endif
->>>>>>> d721898d
+};