#include "Tree.hpp"

#include <stdexcept>
#include <iostream>
#include <omp.h>

#include "pll_util.hpp"
#include "epa_pll_util.hpp"
#include "file_io.hpp"
#include "Sequence.hpp"
#include "optimize.hpp"
#include "calculation.hpp"

using namespace std;

Tree::Tree(const string &tree_file, const MSA &msa, Model &model,
           Options options, const MSA &query)
    : ref_msa_(msa), query_msa_(query), model_(model), options_(options)
{
  // parse, build tree
  nums_ = Tree_Numbers();
  tie(partition_, tree_) =
      build_partition_from_file(tree_file, model_, nums_, ref_msa_.num_sites());

  // split msa if no separate query msa was supplied
  if (query.num_sites() == 0)
    split_combined_msa(ref_msa_, query_msa_, tree_, nums_.tip_nodes);

  valid_map_ = vector<Range>(nums_.tip_nodes);
  link_tree_msa(tree_, partition_, ref_msa_, nums_.tip_nodes, valid_map_);

<<<<<<< HEAD
  compute_and_set_empirical_frequencies(partition_);
=======
  compute_and_set_empirical_frequencies(partition_, model_);
>>>>>>> d721898d

  // perform branch length and model optimization on the reference tree
  optimize(model_, tree_, partition_, nums_, options_.opt_branches,
           options_.opt_model);

  precompute_clvs(tree_, partition_, nums_);
}

double Tree::ref_tree_logl()
{
  return pll_compute_edge_loglikelihood(
      partition_, tree_->clv_index, tree_->scaler_index, tree_->back->clv_index,
      tree_->back->scaler_index, tree_->pmatrix_index, 0);
}

Tree::~Tree()
{
  // free data segment of tree nodes
  utree_free_node_data(tree_);
  pll_partition_destroy(partition_);
  pll_utree_destroy(tree_);
}

PQuery_Set Tree::place()
{
  const auto num_branches = nums_.branches;
  // get all edges
  vector<pll_utree_t *> branches(num_branches);
  auto num_traversed_branches = utree_query_branches(tree_, &branches[0]);
  assert(num_traversed_branches == num_branches);

  // build all tiny trees with corresponding edges
  vector<Tiny_Tree> insertion_trees;
  for (auto node : branches)
  {
    Range tip_range;
    pll_utree_t * tip_node;
    // if the current node is or is adjacent to a tip, get the tips valid range
    if ((tip_node = get_tip_node(node)))
      tip_range = valid_map_[tip_node->clv_index];
    insertion_trees.emplace_back(node, partition_, model_,
                                !options_.prescoring,// flag
                                tip_range);
  }
  /* clarification: flag here is a flag specifying whether to optimize the
    branches.
    we don't want that if the mode is prescoring */

  // output class
  auto num_queries = query_msa_.size();
  PQuery_Set pquerys(get_numbered_newick_string(tree_));
  for (const auto & s : query_msa_)
    pquerys.emplace_back(s, num_branches);

  // place all s on every edge
  double logl, distal, pendant;
<<<<<<< HEAD

  // omp_set_num_threads(4);
  #pragma omp parallel for
  for (unsigned int branch_id = 0; branch_id < num_branches; ++branch_id)
=======
  for (auto const &s : query_msa_) // make sure a reference, not a copy, is returned
>>>>>>> d721898d
  {
    for (unsigned int sequence_id = 0; sequence_id < num_queries; ++sequence_id)
    {
<<<<<<< HEAD
      tie(logl, distal, pendant) = insertion_trees[branch_id].place(query_msa_.get(sequence_id));
      pquerys[sequence_id][branch_id] = Placement(
        branch_id,
        logl,
        pendant,
        distal);
=======
      tie(logl, distal, pendant) = insertion_trees[i].place(s);
      pquerys.back().emplace_back(i,       // branch_id
                                  logl,    // likelihood
                                  pendant, // pendant length
                                  distal   // distal length
                                  );
>>>>>>> d721898d
    }
  }
  // now that everything has been placed, we can compute the likelihood weight
  // ratio
  compute_and_set_lwr(pquerys);

  /* prescoring was chosen: perform a second round, but only on candidate edges
    identified
    during the first run */
  // TODO for MPI: think about how to split up the work, probably build list of
  // sequences per branch, then pass
  if (options_.prescoring)
  {
    discard_by_accumulated_threshold(pquerys, 0.95); // TODO outside input? constant?
    for (auto &pq : pquerys)
      for (auto &placement : pq) {
        unsigned int id = placement.branch_id();
        insertion_trees[id].opt_branches(true); // TODO only needs to be done once
        tie(logl, distal, pendant) = insertion_trees[id].place(pq.sequence());
        placement.likelihood(logl);
        placement.pendant_length(pendant);
        placement.distal_length(distal);
      }
    compute_and_set_lwr(pquerys);
  }

  // finally, trim the output
  if (options_.acc_threshold)
    discard_by_accumulated_threshold(pquerys, options_.support_threshold);
  else
    discard_by_support_threshold(pquerys, options_.support_threshold);

  return pquerys;
}<|MERGE_RESOLUTION|>--- conflicted
+++ resolved
@@ -29,11 +29,7 @@
   valid_map_ = vector<Range>(nums_.tip_nodes);
   link_tree_msa(tree_, partition_, ref_msa_, nums_.tip_nodes, valid_map_);
 
-<<<<<<< HEAD
-  compute_and_set_empirical_frequencies(partition_);
-=======
   compute_and_set_empirical_frequencies(partition_, model_);
->>>>>>> d721898d
 
   // perform branch length and model optimization on the reference tree
   optimize(model_, tree_, partition_, nums_, options_.opt_branches,
@@ -68,19 +64,9 @@
   // build all tiny trees with corresponding edges
   vector<Tiny_Tree> insertion_trees;
   for (auto node : branches)
-  {
-    Range tip_range;
-    pll_utree_t * tip_node;
-    // if the current node is or is adjacent to a tip, get the tips valid range
-    if ((tip_node = get_tip_node(node)))
-      tip_range = valid_map_[tip_node->clv_index];
-    insertion_trees.emplace_back(node, partition_, model_,
-                                !options_.prescoring,// flag
-                                tip_range);
-  }
-  /* clarification: flag here is a flag specifying whether to optimize the
-    branches.
-    we don't want that if the mode is prescoring */
+    insertion_trees.emplace_back(node, partition_, model_, !options_.prescoring);
+    /* clarification: last arg here is a flag specifying whether to optimize the branches.
+      we don't want that if the mode is prescoring */
 
   // output class
   auto num_queries = query_msa_.size();
@@ -90,48 +76,34 @@
 
   // place all s on every edge
   double logl, distal, pendant;
-<<<<<<< HEAD
 
   // omp_set_num_threads(4);
   #pragma omp parallel for
   for (unsigned int branch_id = 0; branch_id < num_branches; ++branch_id)
-=======
-  for (auto const &s : query_msa_) // make sure a reference, not a copy, is returned
->>>>>>> d721898d
   {
     for (unsigned int sequence_id = 0; sequence_id < num_queries; ++sequence_id)
     {
-<<<<<<< HEAD
       tie(logl, distal, pendant) = insertion_trees[branch_id].place(query_msa_.get(sequence_id));
       pquerys[sequence_id][branch_id] = Placement(
         branch_id,
         logl,
         pendant,
         distal);
-=======
-      tie(logl, distal, pendant) = insertion_trees[i].place(s);
-      pquerys.back().emplace_back(i,       // branch_id
-                                  logl,    // likelihood
-                                  pendant, // pendant length
-                                  distal   // distal length
-                                  );
->>>>>>> d721898d
     }
   }
-  // now that everything has been placed, we can compute the likelihood weight
-  // ratio
+  // now that everything has been placed, we can compute the likelihood weight ratio
   compute_and_set_lwr(pquerys);
 
-  /* prescoring was chosen: perform a second round, but only on candidate edges
-    identified
+  /* prescoring was chosen: perform a second round, but only on candidate edges identified
     during the first run */
-  // TODO for MPI: think about how to split up the work, probably build list of
-  // sequences per branch, then pass
+  // TODO for MPI: think about how to split up the work, probably build list of sequences
+  // per branch, then pass
   if (options_.prescoring)
   {
-    discard_by_accumulated_threshold(pquerys, 0.95); // TODO outside input? constant?
+    discard_by_accumulated_threshold(pquerys, 0.95);// TODO outside input? constant?
     for (auto &pq : pquerys)
-      for (auto &placement : pq) {
+      for (auto &placement : pq)
+      {
         unsigned int id = placement.branch_id();
         insertion_trees[id].opt_branches(true); // TODO only needs to be done once
         tie(logl, distal, pendant) = insertion_trees[id].place(pq.sequence());
