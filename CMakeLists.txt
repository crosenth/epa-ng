cmake_minimum_required (VERSION 2.8.7 FATAL_ERROR)

# add extra cmake modules specifically for Lucas' find_openmp patch under clang/macOS
set( CMAKE_MODULE_PATH ${CMAKE_MODULE_PATH} "${CMAKE_CURRENT_LIST_DIR}/libs/genesis/tools/cmake" )

set(CMAKE_DISABLE_IN_SOURCE_BUILD ON)
set(CMAKE_DISABLE_SOURCE_CHANGES  ON)

# main compile alternators and their defaults
set (ENABLE_MPI       OFF)
set (ENABLE_OMP       ON)
set (ENABLE_PREFETCH  ON)

if ( $ENV{EPA_HYBRID} )
	set (ENABLE_MPI       ON)
	set (ENABLE_OMP       ON)
	set (ENABLE_PREFETCH  ON)
endif ()

if ( $ENV{EPA_SERIAL} )
    set (ENABLE_MPI       OFF)
    set (ENABLE_OMP       OFF)
    set (ENABLE_PREFETCH  OFF)
endif ()

project ( epa CXX C )

set (epa_VERSION_MAJOR 0)
set (epa_VERSION_MINOR 3)
set (epa_VERSION_PATCH 7)
# set (epa_VERSION_BETA "beta")

set (epa_PROJECT_VERSION "${epa_VERSION_MAJOR}")
set (epa_PROJECT_VERSION "${epa_PROJECT_VERSION}.${epa_VERSION_MINOR}")
set (epa_PROJECT_VERSION "${epa_PROJECT_VERSION}.${epa_VERSION_PATCH}")
if ( ${epa_VERSION_BETA} )
  set (epa_PROJECT_VERSION "${epa_PROJECT_VERSION}-${epa_VERSION_BETA}")
endif()

#check for minimum compiler versions
if (CMAKE_CXX_COMPILER_ID STREQUAL "GNU")
  set(EPA_COMPILER_TARGET_VERSION "4.9.2")
  if (CMAKE_CXX_COMPILER_VERSION VERSION_LESS EPA_COMPILER_TARGET_VERSION)
    message (FATAL_ERROR "${CMAKE_CXX_COMPILER_ID} compiler too old! Minimum required: ${EPA_COMPILER_TARGET_VERSION}")
  endif()
elseif (CMAKE_CXX_COMPILER_ID STREQUAL "Clang")
  set(EPA_COMPILER_TARGET_VERSION "3.8")
  if (CMAKE_CXX_COMPILER_VERSION VERSION_LESS EPA_COMPILER_TARGET_VERSION)
    message (FATAL_ERROR "${CMAKE_CXX_COMPILER_ID} compiler too old! Minimum required: ${EPA_COMPILER_TARGET_VERSION}")
  endif()
endif()

message(STATUS "Building EPA-ng version: ${epa_PROJECT_VERSION}")

set (CMAKE_BUILD_TYPE RELEASE)

if ( $ENV{EPA_DEBUG} )
  set (CMAKE_BUILD_TYPE DEBUG)
endif ()

message (STATUS "Build type: ${CMAKE_BUILD_TYPE}")

set (WARN_FLAGS               "-Wall -Wextra -Wno-unknown-pragmas -pedantic -pedantic-errors")
set (CMAKE_CXX_FLAGS          "-std=c++14 ${WARN_FLAGS} -DEPA_VERSION='\"${epa_PROJECT_VERSION}\"'")

set (CMAKE_CXX_FLAGS_DEBUG    "-O0 -g -ggdb3 -DDEBUG -D_GLIBCXX_DEBUG")
<<<<<<< HEAD
set (CMAKE_C_FLAGS_DEBUG      "-O0 -g -ggdb3 -D_GLIBCXX_DEBUG")
set (CMAKE_CXX_FLAGS_RELEASE  "-O3 -DNDEBUG")
set (CMAKE_C_FLAGS_RELEASE    "-O3")

=======
set (CMAKE_C_FLAGS_DEBUG      "${CMAKE_CXX_FLAGS_DEBUG}")
set (CMAKE_CXX_FLAGS_RELEASE  "-O3 -DNDEBUG")
set (CMAKE_C_FLAGS_RELEASE    "${CMAKE_CXX_FLAGS_RELEASE}")
>>>>>>> 66001d79

if( ENABLE_PREFETCH )
  set (CMAKE_THREAD_PREFER_PTHREAD ON)
  set (THREADS_PREFER_PTHREAD_FLAG ON)
  find_package (Threads)
  message(STATUS "Enabling Prefetching")
  set(CMAKE_CXX_FLAGS "${CMAKE_CXX_FLAGS} -D__PREFETCH")
endif()

if( ENABLE_OMP )
  message(STATUS "Checking for OpenMP")
  # CMake versions before 3.5 do not properly support Clang OpenMP flags.
  # And even with more recent CMake versions, it is not fully working.
  # In order to still enable OpenMP, we use our own patch of the find module.
  # See ./tools/cmake/FindOpenMP_patch.cmake for the modifications we made to support Clang.
  if( "${CMAKE_CXX_COMPILER_ID}" MATCHES "Clang" )
      find_package( OpenMP_patch )

      # If our patch does not work, try the standard one, just in case.
      if( NOT OPENMP_FOUND )
          find_package( OpenMP )
      endif()

  else()
      # In all other cases, use the normal find module.
      find_package( OpenMP )
  endif()
  if( OPENMP_FOUND )
    message(STATUS "Checking for OpenMP -- found")
    set(CMAKE_CXX_FLAGS "${CMAKE_CXX_FLAGS} ${OpenMP_CXX_FLAGS} -D__OMP")
    set(CMAKE_EXE_LINKER_FLAGS "${CMAKE_EXE_LINKER_FLAGS} ${OpenMP_EXE_LINKER_FLAGS}")
  else()
    message(STATUS "Checking for OpenMP -- NOT FOUND")
  endif()
endif()

if(ENABLE_MPI)
  find_package(MPI REQUIRED)
  if(MPI_CXX_FOUND)
    set( ENV{OMPI_CXX} ${CMAKE_CXX_COMPILER} PARENT_SCOPE )
    #set( CMAKE_CXX_COMPILER       "mpicxx")
    include_directories(${MPI_CXX_INCLUDE_PATH})
    set(CMAKE_CXX_FLAGS "${CMAKE_CXX_FLAGS} ${MPI_CXX_COMPILER_FLAGS} -D__MPI")
    set(CMAKE_EXE_LINKER_FLAGS "${CMAKE_EXE_LINKER_FLAGS} ${MPI_CXX_LINK_FLAGS}")
  endif()
endif()

# =============================================
#   Download Dependencies
# =============================================

# Downloads dependencies if they are not there. We use a special script for this.
include( "${CMAKE_CURRENT_LIST_DIR}/libs/cmake/DownloadDependency.cmake" )

# Store the commit hashes of our dependencies.
# These are replaced by libs/cmake/update_dependencies.sh to the hashes that are currently checked out.
# Thus, do not replace the hashes manually!
SET( CLI11_COMMIT_HASH "13becaddb657eacd090537719a669d66d393b8b2" ) #CLI11_COMMIT_HASH#
SET( genesis_COMMIT_HASH "27a8806aff4dece0348bf7c86e4d0e4d748255f0" ) #genesis_COMMIT_HASH#
SET( pll-modules_COMMIT_HASH "d46415e07e7a2830ca0bda339263b5625ceae2ff" ) #pll-modules_COMMIT_HASH#
SET( libpll_COMMIT_HASH "69411e4b217a3de9940c96ffccc77916702bae92" ) #libpll_COMMIT_HASH#
SET( cereal_COMMIT_HASH "51cbda5f30e56c801c07fe3d3aba5d7fb9e6cca4" ) #cereal_COMMIT_HASH#

# Call the github download function, which takes four arguments:
#  - LIBPATH    : Path to the libracy dir where dependencies are stored.
#  - LIBNAME    : Name of the dependency, that is, the name of its main directory within the ${LIBPATH}.
#  - TESTFILE   : A testfile to check if the dependency is already there.
#  - REPOSITORY : Github repository (user/reponame)
#  - COMMITHASH : Hash of the commit to check out
DOWNLOAD_GITHUB_DEPENDENCY( "${PROJECT_SOURCE_DIR}/libs" "CLI11"        "CMakeLists.txt"  "CLIUtils/CLI11"        ${CLI11_COMMIT_HASH} )
DOWNLOAD_GITHUB_DEPENDENCY( "${PROJECT_SOURCE_DIR}/libs" "genesis"      "CMakeLists.txt"  "lczech/genesis"        ${genesis_COMMIT_HASH} )
DOWNLOAD_GITHUB_DEPENDENCY( "${PROJECT_SOURCE_DIR}/libs" "pll-modules"  "README.md"       "ddarriba/pll-modules"  ${pll-modules_COMMIT_HASH} )
DOWNLOAD_GITHUB_DEPENDENCY( "${PROJECT_SOURCE_DIR}/libs/pll-modules/libs"
                                                         "libpll"       "README.md"       "xflouris/libpll-2"     ${libpll_COMMIT_HASH} )
DOWNLOAD_GITHUB_DEPENDENCY( "${PROJECT_SOURCE_DIR}/libs" "cereal"       "README.md"       "USCiLab/cereal"        ${cereal_COMMIT_HASH} )

# =============================================
#         Build pll-modules
# =============================================

set( BUILD_PLLMODULES_STATIC ON   CACHE BOOL "Passing BUILD_PLLMODULES_STATIC=ON to pll-modules" )
set( BUILD_PLLMODULES_SHARED OFF  CACHE BOOL "Passing BUILD_PLLMODULES_SHARED=OFF to pll-modules" )

add_subdirectory( ${PROJECT_SOURCE_DIR}/libs/pll-modules )

include_directories(${PLLMOD_EXPORTED_INCLUDE_PATH})

# =============================================
#         Build genesis
# =============================================

# pass special info to genesis
if(ENABLE_PREFETCH)
  set(GENESIS_USE_THREADS ON CACHE BOOL "Passing GENESIS_USE_THREADS=ON to genesis")
else()
  set(GENESIS_USE_THREADS OFF CACHE BOOL "Passing GENESIS_USE_THREADS=OFF to genesis")
endif()

set(GENESIS_USE_OPENMP OFF CACHE BOOL "Passing GENESIS_USE_OPENMP=OFF to genesis")

# Add Genesis as dependency
add_subdirectory( ${PROJECT_SOURCE_DIR}/libs/genesis )

# Use everything that Genesis exports, just to be sure that we use the same setup.
add_definitions( ${GENESIS_DEFINITIONS} )
include_directories( ${GENESIS_INCLUDE_DIR} )
set( CMAKE_CXX_FLAGS        "${CMAKE_CXX_FLAGS} ${GENESIS_CXX_FLAGS}" )
set( CMAKE_EXE_LINKER_FLAGS "${CMAKE_EXE_LINKER_FLAGS} ${GENESIS_EXE_LINKER_FLAGS}" )

message(STATUS "Using flags: ${CMAKE_CXX_FLAGS}")

# =============================================
# Add include directories for other dependencies
# =============================================

include_directories(${PROJECT_SOURCE_DIR}/libs/cereal/include)
include_directories(${PROJECT_SOURCE_DIR}/libs/CLI11/include)

# =============================================
#         Recurse and compile main code
# =============================================

add_subdirectory(${PROJECT_SOURCE_DIR}/src)

enable_testing()
add_subdirectory(${PROJECT_SOURCE_DIR}/test/src)<|MERGE_RESOLUTION|>--- conflicted
+++ resolved
@@ -64,16 +64,10 @@
 set (CMAKE_CXX_FLAGS          "-std=c++14 ${WARN_FLAGS} -DEPA_VERSION='\"${epa_PROJECT_VERSION}\"'")
 
 set (CMAKE_CXX_FLAGS_DEBUG    "-O0 -g -ggdb3 -DDEBUG -D_GLIBCXX_DEBUG")
-<<<<<<< HEAD
 set (CMAKE_C_FLAGS_DEBUG      "-O0 -g -ggdb3 -D_GLIBCXX_DEBUG")
 set (CMAKE_CXX_FLAGS_RELEASE  "-O3 -DNDEBUG")
 set (CMAKE_C_FLAGS_RELEASE    "-O3")
 
-=======
-set (CMAKE_C_FLAGS_DEBUG      "${CMAKE_CXX_FLAGS_DEBUG}")
-set (CMAKE_CXX_FLAGS_RELEASE  "-O3 -DNDEBUG")
-set (CMAKE_C_FLAGS_RELEASE    "${CMAKE_CXX_FLAGS_RELEASE}")
->>>>>>> 66001d79
 
 if( ENABLE_PREFETCH )
   set (CMAKE_THREAD_PREFER_PTHREAD ON)
